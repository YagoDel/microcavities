# -*- coding: utf-8 -*-

from nplab.utils.gui import get_qt_app
from nplab.utils.log import create_logger
import nplab.utils.send_mail as email
import nplab.datafile as df
from nplab.experiment.gui import ExperimentWithProgressBar
from microcavities.analysis.utils import SortingKey
from microcavities.analysis.streak import open_image
from microcavities.utils import string_to_number, yaml_loader
import h5py
import yaml
import pymsgbox
import numpy as np
import time
import datetime
import os
import re
from collections import OrderedDict


DRY_RUN = False


class HierarchicalScan(ExperimentWithProgressBar):
    """
    Base class for implementing general hierarchical scans, for both experiments and analysis.

    By hierarchical scans I mean grid scans of many different parameters simultaneously. Each level in the hierarchy
    corresponds to a different parameter, e.g.
        power = 1
            angle = 0
            angle = 1
        power = 2
            angle = 0
            angle = 1

    It is designed without specifying the type of data structure that could be used, but has been mostly tested on HDF5
    We have abstracted those details by keeping a 'level' object and leaving the user to reimplement the necessary
    methods to address these objects.
    The user may re-implement self.iteration_function, self.final_function, and self.abort_scan
    """
    def __init__(self, settings_yaml, **kwargs):
        super(HierarchicalScan, self).__init__()

        self.variables = OrderedDict()
        self.progress = 1
        self.progress_maximum = None

<<<<<<< HEAD
        full_yaml = yaml_loader(settings_yaml)
=======
        if isinstance(settings_yaml, str):
            full_yaml = yaml.full_load(open(settings_yaml, 'r'))
        elif isinstance(settings_yaml, dict):
            full_yaml = settings_yaml
        elif isinstance(settings_yaml, file):
            full_yaml = yaml.full_load(settings_yaml)
        else:
            raise TypeError("settings_yaml cannot be %s. Needs to be str, dict or file" % type(settings_yaml))
>>>>>>> 68ad29cc
        self.settings_yaml = full_yaml
        print(full_yaml)
        logger_name = "HierarchicalScan"
        if "logger_name" in full_yaml:
            logger_name = full_yaml["logger_name"]
        elif "logger_name" in kwargs:
            logger_name = kwargs["logger_name"]
        self._logger = create_logger(logger_name)

        if "logger_level" in full_yaml:
            self._logger.setLevel(full_yaml["logger_level"])
        elif "logger_level" in kwargs:
            self._logger.setLevel(kwargs["logger_level"])

        self.series_name = 'DefaultSeriesName'
        if 'series_name' in full_yaml:
            self.series_name = full_yaml['series_name']

        self.email_when_done = False
        if 'email_when_done' in full_yaml:
            self.email_when_done = True
            if 'email' in full_yaml:
                self.email_address = full_yaml['email']
            else:
                self.email_address = pymsgbox.prompt('Message box!', 'Title')
                if self.email_address is None:
                    self.email_when_done = False

        self.make_variables(full_yaml)

    def make_variables(self, yaml_file):
        for variable in yaml_file['variables']:
            if 'name' in variable:
                name = variable['name']
            else:
                name = self.get_default_name(variable)
                if name in self.variables:
                    self._logger.warn("Repeated variable name. Are you sure you know what you're doing?")

            if name == 'repeat':
                values = list(range(variable['values']))
            else:
                first_value = variable['values'][0]
                if type(first_value) == str:
                    if first_value == 'linear':
                        values = np.linspace(*variable['values'][1:])
                    elif first_value == 'random':
                        values = np.random.uniform(*variable['values'][1:])
                    else:
                        raise ValueError("Unrecognised variable value type: %s" % name)
                else:
                    values = variable['values']

            self.variables[name] = values
        self.progress_maximum = np.prod([len(x) for x in list(self.variables.values())])

    @staticmethod
    def get_default_name(dictionary):
        if 'name' in dictionary:
            name = dictionary['name']
        else:
            name = ''
            if 'instrument' in dictionary:
                name += dictionary['instrument']
            if 'property' in dictionary:
                name += '_' + dictionary['property']
            elif 'function' in dictionary:
                name += '_' + dictionary['function']
        if len(name) == 0:
            raise ValueError("Variable name was not given or couldn't make automatically make one: %s" % dictionary)
        name = name.lstrip('_')
        return name

    @staticmethod
    def save_array(name, array, save_type):
        if DRY_RUN:
            print('Save array: ', name, array, save_type)
            return
        if save_type == 'npy':
            np.save(name, array)
        else:
            np.savetxt(name + '.' + save_type, array)

    @staticmethod
    def load_array(name, save_type):
        if DRY_RUN:
            print('Loading array: ', name, save_type)
            return
        if save_type == 'npy':
            array = np.load(name)
        elif save_type == 'streak':
            array = open_image(name + '.tif')[0]
        else:
            array = np.loadtxt(name + '.' + save_type)
        return array

    def iteration_function(self, level, name, value):
        """Function that runs at each level of the scan. Needs overwriting

        :param int level:
        :param str name:
        :param int/float value:
        :return:
        """
        self._logger.debug("Called iteration_function: %s %s %s. Folder_name: %s" %
                           (level, name, value, self.folder_name))

    def final_function(self):
        """Function that runs at the hierarchical bottom of the scan, once all parameters are set. Needs overwriting

        :return:
        """
        self._logger.debug("Called final_function. Folder_name: %s" % self.folder_name)

    def run_modally(self, *args, **kwargs):
        self.progress = 1
        self.progress_maximum = np.prod([len(x) for x in list(self.variables.values())])
        super(HierarchicalScan, self).run_modally(*args, **kwargs)

    def run(self, level=0):
        t0 = time.time()
        self._iterate(level)
        total_time = time.time() - t0
        self._logger.info("Scan finished after %s" % datetime.timedelta(seconds=total_time))
        if self.email_when_done:
            email.send_email(self.email_address, "HierarchicalScan %s finished at %s, after %s" %
                             (self.series_name,
                              datetime.datetime.now().strftime('%H %M %S'),
                              datetime.timedelta(seconds=total_time)))

    def abort_scan(self):
        return False

    def _iterate(self, level):
        """
        Recursive function to iterate over a hierarchical dataset. Given an input level, it will either perform analysis
        on it, or perform recursion over it's sublevels

        :param level: level over which you want to act
        :return:
        """
        if level == 0:
            self.folder_name = [self.series_name]

        if level < len(self.variables):
            name, values = list(self.variables.items())[level]
            self._logger.debug('Iterating %s' % name)
            level += 1
            for value in values:
                self.update_progress(self.progress)
                if self.abort_scan():
                    break
                self._logger.debug('%s = %g' % (name, value))

                try:
                    self.folder_name[level] = '%s=%g' % (name, value)
                except IndexError:
                    self.folder_name += ['%s=%g' % (name, value)]

                self.iteration_function(level, name, value)
                self._iterate(level)
        else:
            self.progress += 1
            self.final_function()

    def _reshape_results(self, results):
        """
        Since sometimes results are stored as as flat-arrays, and that's not terribly useful, this reshapes them into
        numpy arrays where each dimension corresponds to one of the parameters in the hierarchy

        :return:
        """
        self._logger.debug('Reshaping results')

        new_shape = tuple([len(var) for var in list(self.variables.values())])
        self._logger.debug('New shape: %s' % (new_shape,))

        new_results = dict()
        for name, result in list(results.items()):
            if not isinstance(result, np.ndarray):
                self._logger.debug('Making into array')
                result = np.array(result)

            current_shape = result.shape
            self._logger.debug('Current %s shape: %s' % (name, current_shape))

            new_results[name] = result.reshape(new_shape + current_shape[1:])
        return new_results


class ExperimentScan(HierarchicalScan):
    """
    tester.yaml
        file_name: "C:/Users/Rotation/Desktop/TestExperiment"
        series_name: power_scan
        save_type: HDF5

        variables:
          - {instrument: power_wheel,
             function: move,
             values: [linear, 0, 100, 2],
             metadata:[{instrument: temp_gauge, property: temperature}]}

        measurements:
          - {instrument: andor2, function: raw_image, kwargs: {update_latest_frame: True}, save: True}
    """
    def __init__(self, settings_yaml, instrument_dictionary, gui, **kwargs):
        super(ExperimentScan, self).__init__(settings_yaml, logger_name="ExperimentScan", **kwargs)
        self.instr_dict = instrument_dictionary
        self.pyqt_app = get_qt_app()

        if not DRY_RUN:
            self.gui = gui
            self.gui.abortScan = False

        self.measurements = self.settings_yaml["measurements"]
        if isinstance(self.measurements, list):
            self.measurements = {'depth%d' % len(self.variables): self.measurements}

        self.save_type = 'HDF5'
        if "save_type" in self.settings_yaml:
            self.save_type = self.settings_yaml["save_type"]
        if self.save_type == 'local':
            self.results = []

        if self.save_type == 'HDF5':
            try:
                self.instr_dict['HDF5'].close()
            except:
                pass  # ignore if already closed

    def iteration_function(self, level, name, value):
        """At each level of the iteration, we get an instrument and set a property or call a function

        :param int level:
        :param str name:
        :param int/float value:
        :return:
        """
        super(ExperimentScan, self).iteration_function(level, name, value)  # Purely for logging

        dictionary = self.settings_yaml['variables'][level-1]
        if 'instrument' in dictionary:
            instr = self.instr_dict[dictionary['instrument']]
        else:
            instr = None  # for some iterations (notably repeated measurements), an instrument is not needed
        dictionary['value'] = value
        call_dictionary(instr, dictionary)
        self.pyqt_app.processEvents()

        attributes = self.get_attributes(dictionary)
        folder_name = '/'.join(self.folder_name)
        self.save_attributes(attributes, folder_name)

        self.measure(level)

    def measure(self, level):
        if 'depth%d' % level in self.measurements:
            self._logger.debug('Measuring at level=%d: %s' % (level, self.measurements['depth%d' % level]))

            for measurement in self.measurements['depth%d' % level]:
                if 'wait' in measurement:
                    time.sleep(measurement['wait'])

                if len(list(measurement.keys())) > 1:
                    measure_name = self.get_default_name(measurement)
                    current_folder = list(self.folder_name[:level+1])
                    file_name = current_folder + [measure_name]
                    file_name = '/'.join(file_name)
                    # The next line allows one to access the file_name from the original yaml file
                    measurement = yaml.full_load(str(measurement).replace("scan_file_name", file_name))
                    instr = self.instr_dict[measurement['instrument']]

                    # if 'repeat' in measurement and measurement['repeat'] > 1:
                    #     for idx in range(measurement['repeat']):
                    #         data = call_dictionary(instr, measurement)
                    #         self.pyqt_app.processEvents()
                    #         if 'save' in measurement and measurement['save']:
                    #             self.save(data, file_name + str(idx), measurement)
                    # else:
                    data = call_dictionary(instr, measurement)
                    self.pyqt_app.processEvents()
                    if 'save' in measurement and measurement['save']:
                        self.save(data, file_name, measurement)

                else:
                    self._logger.warn('Measurement is an empty dictionary: %s' % measurement)

    def save(self, data, file_name, dictionary):
        """

        :param data:
        :param file_name:
        :param dictionary:
        :return:
        """
        attributes = self.get_attributes(dictionary)

        self.pyqt_app.processEvents()

        self._logger.debug("Saving %s: %s %s %s" % (file_name, dictionary, data, attributes))
        self._logger.info('Saving: %s' % file_name)
        if self.save_type == 'HDF5':
            self._logger.debug('Creating group: %s %s' % (file_name, attributes))
            if not DRY_RUN:
                self.instr_dict['HDF5'].create_dataset(file_name, data=data, attrs=attributes)
        elif self.save_type == 'local':
            name = file_name.split('/')[-1]
            if name in self.results:
                self.results[name] += [data]
            else:
                self.results[name] = [data]
        elif self.save_type != 'None':
            lst = file_name.split('/')
            folder_name = '/'.join(lst[:-1])
            if not os.path.exists(folder_name):
                self._logger.debug('Making dir: %s' % folder_name)
                if not DRY_RUN:
                    os.makedirs(folder_name)
            self.save_array(file_name, attributes, self.save_type)
            self.save_attributes(attributes, file_name)
        else:
            self._logger.debug('Saving is disabled')

        self.pyqt_app.processEvents()

    def save_attributes(self, attributes, file_name):
        if attributes is not None:
            if self.save_type == 'HDF5':
                self._logger.debug('Creating group: %s %s' % (file_name, attributes))
                if not DRY_RUN:
                    self.instr_dict['HDF5'].create_group(file_name, attributes)
            else:
                if not os.path.exists(file_name):
                    self._logger.debug('Making dir: %s' % file_name)
                    if not DRY_RUN:
                        os.makedirs(file_name)
                self.save_array(file_name + '/attrs', attributes, self.save_type)
            self.pyqt_app.processEvents()

    def abort_scan(self):
        """
        A scan can be paused or aborted at each iteration. This relies on the GUI having the attributes _abort_scan and
        _pause_scan and the function play_scan

        :return:
        """
        if DRY_RUN:
            return False
        if self.gui._abort_scan:
            toggle = pymsgbox.confirm('Do you want to abort?', 'Confirm abort', ["Yes", 'No'])
            if toggle == "Yes":
                return True
            else:
                self.gui._abort_scan = False
                self.gui.play_scan()
                return False
        elif self.gui._pause_scan:
            while self.gui._pause_scan:
                time.sleep(0.05)
                self.pyqt_app.processEvents()
            return False
        else:
            return False

    def run(self, level=0):
        # Ensures that the scan pause and abort options are False
        if not DRY_RUN:
            for button, value in zip(['Abort', 'Play'], [False, True]):
                getattr(self.gui, 'actionScan' + button).setChecked(not value)
                getattr(self.gui, 'actionScan' + button).trigger()

            if self.save_type == 'local':
                self.results = dict()
            elif 'raw_data_file' in self.settings_yaml:
                path = self.settings_yaml['raw_data_file']
                # self.base_path = os.path.dirname(path)
                self.instr_dict['HDF5'] = df.DataFile(path)
            elif 'base_path' in self.settings_yaml:
                # self.base_path = self.settings_yaml['base_path']
                path = self.settings_yaml['base_path']
                self.instr_dict['HDF5'] = df.DataFile(path)
            elif self.instr_dict["HDF5"] is None:
                self.gui.menuNewExperiment()
            else:
                raise RuntimeError('Do not know how to handle instr_dict.HDF5: %s' % self.instr_dict['HDF5'])
            self.instr_dict['HDF5'].make_current()

            # if 'file_name' in self.settings_yaml:
            #     filename = self.settings_yaml['file_name']
            #     if isinstance(self.instr_dict['HDF5'], h5py.File):
            #         self.instr_dict['HDF5'].close()
            #     self.instr_dict['HDF5'] = df.DataFile(filename)
            #     self.instr_dict['HDF5'].make_current()
            # if self.instr_dict["HDF5"] is None:
            #     self.gui.menuNewExperiment()

        super(ExperimentScan, self).run(level)

        if not DRY_RUN:
            if self.save_type == 'local':
                self.results = self._reshape_results(self.results)
            else:
                self.instr_dict['HDF5'][self.series_name].attrs['yaml'] = yaml.dump(self.settings_yaml)
                self.instr_dict['HDF5'].close()

    def get_attributes(self, base_dictionary):
        attributes = None
        if 'metadata' in base_dictionary:
            attributes = {}
            for dictionary in base_dictionary['metadata']:
                instr = self.instr_dict[dictionary['instrument']]
                value = call_dictionary(instr, dictionary)
                name = self.get_default_name(dictionary)
                attributes[name] = value
        self._logger.debug('Getting attributes: %s' % attributes)
        return attributes


class AnalysisScan(HierarchicalScan):
    """
    tester.yaml
        experiment_yaml_path: 'C:/Users/Rotation/polariton.riken/Python_lab/Experiments/scripts/test_exper.yaml'
        save_path: "C:/Users/Rotation/Desktop/TestAnalysis"
        raw_data_file:

        analysis_functions:
          depth1:
          - {data_name: andor2_raw_image, function_name: roi_intensity}
          - {data_name: andor2_raw_image, function_name: fit_gaussian}
    """
    def __init__(self, settings_yaml, **kwargs):
        full_yaml = yaml_loader(settings_yaml)
        self.analysis_yaml = full_yaml

        if 'variables' in self.analysis_yaml:
            passing_yaml = full_yaml
        else:
            passing_yaml = dict(variables=[])
        super(AnalysisScan, self).__init__(passing_yaml,
                                           logger_name="AnalysisScan", **kwargs)

        self.save_type = 'HDF5'
        if "save_type" in self.settings_yaml:
            self.save_type = self.settings_yaml["save_type"]

        if self.save_type == 'HDF5' and not DRY_RUN:
            if 'file_name' in self.settings_yaml:
                self.HDF5 = h5py.File(self.settings_yaml['file_name'], 'r')
            elif 'raw_data_file' in self.analysis_yaml:
                self.HDF5 = h5py.File(self.analysis_yaml['raw_data_file'], 'r')

        # if 'experiment_yaml_path' not in self.analysis_yaml:
        if 'variables' not in self.analysis_yaml:
            self.extract_hierarchy()

        self.analysed_data = OrderedDict()
        if "analysis_functions" in self.analysis_yaml:
            self.analysis_functions = self.analysis_yaml["analysis_functions"]
        elif "measurements" in self.analysis_yaml:
            self.analysis_functions = []
            for idx, measurement in enumerate(self.analysis_yaml['measurements']):
                dataname = self.get_default_name(measurement)
                self.analysis_functions += [dict(function_name='raw_%s' % dataname, data_name=dataname)]
        else:
            raise RuntimeError("Neither analysis_functions or measurements were provided in the yaml")

        if isinstance(self.analysis_functions, list):
            self.analysis_functions = {'depth%d' % len(self.variables): self.analysis_functions}

    def get_data(self, file_name):
        if DRY_RUN:
            self._logger.debug('Getting data: %s' % file_name)
            self.load_array(file_name, self.save_type)
            return 1, 0

        if self.save_type == 'HDF5':
            self._logger.debug('Opening group: %s' % file_name)
            data = self.HDF5[file_name][...]
            attrs = dict(self.HDF5[file_name].attrs)
        else:
            data = self.load_array(file_name, self.save_type)
            attrs = {}
        return data, attrs

    def run(self, level=0):
        self.analysed_data = OrderedDict()
        super(AnalysisScan, self).run(level)
        self.analysed_data = self._reshape_results(self.analysed_data)

        if 'save_path' in self.analysis_yaml:
            print(self.analysis_yaml['save_path'])
            h5file = df.DataFile(self.analysis_yaml['save_path'])
            for name, data in list(self.analysed_data.items()):
                self._logger.debug('Creating dataset %s %s %s' % (name, data.shape, data.dtype))
                h5file.create_dataset(name, data=data)
            h5file.flush()
            h5file.close()

    def iteration_function(self, level, name, value):
        """At each level of the iteration, we get an instrument and set a property or call a function

        :param int level:
        :param str name:
        :param int/float value:
        :return:
        """
        super(AnalysisScan, self).iteration_function(level, name, value)  # Purely for logging

        if 'depth%d' % level in self.analysis_functions:
            for analysis_dict in self.analysis_functions['depth%d' % level]:
                data_name = analysis_dict["data_name"]

                current_folder = list(self.folder_name[:level + 1])
                file_name = current_folder + [data_name]
                file_name = '/'.join(file_name)
                raw_data, attributes = self.get_data(file_name)

                args = []
                if 'args' in analysis_dict:
                    args = analysis_dict['args']
                kwargs = {}
                if 'kwargs' in analysis_dict:
                    kwargs = analysis_dict['kwargs']

                if analysis_dict['function_name'].startswith('raw'):
                    data = np.copy(raw_data)
                else:
                    exec("from microcavities.analysis.analysis_functions import %s" % analysis_dict['function_name'])
                    data, args, kwargs = eval(analysis_dict['function_name'])(raw_data, *args, **kwargs)
                analysis_dict['args'] = args
                analysis_dict['kwargs'] = kwargs

                if 'analysed_name' in analysis_dict:
                    analysed_name = analysis_dict['analysed_name']
                else:
                    analysed_name = analysis_dict['function_name']

                if analysed_name in self.analysed_data:
                    self.analysed_data[analysed_name] += [data]
                else:
                    self.analysed_data[analysed_name] = [data]

    def extract_hierarchy(self):
        """Base call for the recursive iterator to get a file's hierarchy

        To be used in situations where we do not have access to the yaml used to run the experiment

        :return:
        """
        if 'series_name' in self.analysis_yaml:
            self.series_name = self.analysis_yaml['series_name']
        elif self.save_type == 'HDF5' and len(list(self.HDF5.keys())) == 1:
            self.series_name = list(self.HDF5.keys())[0]
        else:
            raise ValueError('series_name could not be determined. Please provide an experiment yaml, a data file with '
                             'just one key at the top level, or a series_name')
        self.variables = OrderedDict()
        self._extract_hierarchy(self.series_name)

    def _extract_hierarchy(self, level_name):
        """Recursive function for extracting a hierarchy

        Makes use of the self.next_levels and self.is_lowest_level methods so that different types of file structures
        can be analysed

        :param level_name: string
        :return:
        """
        self._logger.debug('Extracting variables from: %s' % level_name)

        var_name = None
        next_levels = self.next_levels(level_name)
        for level in next_levels:
            if not self.is_lowest_level(level):
                last_level = level.split('/')[-1]
                name, value = re.findall(r'(.+)=(\d+(?:\.\d*)?(?:e[+-]\d+)?)', last_level)[0]
                value = string_to_number(value)
                self._logger.debug('Extracted variable and value: %s = %g' % (name, value))

                if var_name is None:
                    var_name = name
                elif var_name != name:
                    raise ValueError('There are differently named variables in the same hierarchical level: %s %s' %
                                     (var_name, name))

                if var_name not in self.variables:
                    self.variables[var_name] = [value]
                else:
                    self.variables[var_name] += [value]

                self._extract_hierarchy(level)

    def next_levels(self, level_name):
        """Currently only works for HDF5
        Returns the sorted keys under the current level

        :param level_name:
        :return:
        """
        assert self.save_type == 'HDF5'
        keys = list(self.HDF5[level_name].keys())
        keys.sort(key=SortingKey)
        return [level_name + '/' + key for key in keys]

    def is_lowest_level(self, level_name):
        """Returns whether a level is a Dataset (True) or a Group (False)"""
        assert self.save_type == 'HDF5'
        return isinstance(self.HDF5[level_name], h5py.Dataset)

    def get_random_group(self, level):
        """
        Iterates through the file structure by randomly selecting a group lower down the hierarchy until it gets to the
        lowest level. It requires the self.next_levels and self.is_lowest_level methods

        Say your file has the following hierarchy:
            FullDataset:
                Focus=1:
                    Power=2:
                        Spin:
                            Image1
                            Image2
                    Power=3:
                        Spin:
                            Image1
                            Image2
                Focus=2:
                    Power=2:
                        Spin:
                            Image1
                            Image2
                    Power=3:
                        Spin:
                            Image1
                            Image2
        This function allows you to randomly select one of the 'Spin' datasets, returning one of the following strings:
            FullDataset/Focus=1/Power=2/Spin
            FullDataset/Focus=1/Power=3/Spin
            FullDataset/Focus=2/Power=2/Spin
            FullDataset/Focus=2/Power=3/Spin
        :param level: starting level
        :return:
        """

        if self.is_lowest_level(level):
            return level
        else:
            levels = self.next_levels(level)
            indices = list(range(len(levels)))
            return self.get_random_group(levels[np.random.choice(indices)])


def call_dictionary(obj, dictionary):
    if DRY_RUN:
        print("call_dictionary: %s %s" % (obj, dictionary))
        return 1

    if 'name' in dictionary and dictionary['name'] == 'repeat':
        return None

    if 'function' in dictionary and 'property' in dictionary:
        raise ValueError("Provided a function and a property. Please provide only one.")
    elif 'function' in dictionary:
        if 'value' in dictionary:
            args = [dictionary['value']]
        else:
            args = []
        kwargs = dict()
        if 'args' in dictionary:
            args = dictionary['args']
        if 'kwargs' in dictionary:
            kwargs = dictionary['kwargs']
        return getattr(obj, dictionary['function'])(*args, **kwargs)
    elif 'property' in dictionary:
        if 'value' in dictionary:
            return setattr(obj, dictionary['property'], dictionary['value'])
        else:
            return getattr(obj, dictionary['property'])
    else:
        raise ValueError


if __name__ == "__main__":
    # tst = HierarchicalScan(
    #     r'C:\Users\Rotation\Documents\ExperimentControl\microcavities\microcavities\experiment\experiment_scan.yaml')
    # tst._logger.setLevel("DEBUG")
    # tst.run()

    # instruments = dict(andor='Yay', streak='Yay2', power_wheel='Yay3', temperature_control='Yay4')
    # tst = ExperimentScan(
    #     r'C:\Users\Rotation\Documents\ExperimentControl\microcavities\microcavities\experiment\experiment_scan.yaml',
    #     instruments, None)
    # tst._logger.setLevel("DEBUG")
    # tst.run()

    tst = AnalysisScan(
        r'C:\Users\Rotation\Documents\ExperimentControl\microcavities\microcavities\experiment\analysis_scan.yaml')
    tst._logger.setLevel("DEBUG")
    tst.run()<|MERGE_RESOLUTION|>--- conflicted
+++ resolved
@@ -46,19 +46,8 @@
         self.variables = OrderedDict()
         self.progress = 1
         self.progress_maximum = None
-
-<<<<<<< HEAD
         full_yaml = yaml_loader(settings_yaml)
-=======
-        if isinstance(settings_yaml, str):
-            full_yaml = yaml.full_load(open(settings_yaml, 'r'))
-        elif isinstance(settings_yaml, dict):
-            full_yaml = settings_yaml
-        elif isinstance(settings_yaml, file):
-            full_yaml = yaml.full_load(settings_yaml)
-        else:
-            raise TypeError("settings_yaml cannot be %s. Needs to be str, dict or file" % type(settings_yaml))
->>>>>>> 68ad29cc
+
         self.settings_yaml = full_yaml
         print(full_yaml)
         logger_name = "HierarchicalScan"
