# -*- coding: utf-8 -*-

from microcavities.utils.HierarchicalScan import AnalysisScan
from microcavities.experiment.utils import spectrometer_calibration, magnification
from microcavities.analysis.analysis_functions import find_k0, dispersion, find_mass
import numpy as np
import matplotlib.pyplot as plt
from matplotlib import gridspec

"""
Utility functions that wrap underlying analysis functionality
"""


def dispersion_power_series(yaml_path, series_names=None, bkg=0, wavelength=780, grating='1200', known_sample_parameters=None):
    """For experiments with multiple ExperimentScan power series of energy-resolved, k-space images (at different exposures)

    Extracts the polariton mass and plots the normalised k=0 spectra as a function of power

    TODO: prevent overlapping power values

    :param yaml_path: str. Location of the yaml used to run the ExperimentScan
    :param series_names:
    :param bkg:
    :param wavelength:
    :param grating:
    :param known_sample_parameters:
    :return:
    """
    photolum, powers = get_dispersion_data(yaml_path, series_names, bkg)

    k0_energy, lifetimes, masses, exciton_fractions, dispersion_img, energy_axis, k_axis = get_calibrated_mass(photolum, wavelength, grating, known_sample_parameters)
    _, quad_fit = find_mass(np.mean(dispersion_img, 0), energy_axis, k_axis, return_fit=True)

    k0_img, xaxis = get_k0_image(list(map(lambda x: np.mean(x, 0), photolum)), powers)
    yaxis = (energy_axis - np.mean(k0_energy))

    indx = np.argmin(np.abs(yaxis))
    lims = [np.max([indx - 200, 0]), np.min([indx + 40, photolum[0].shape[-1]-1])]
    indxs = np.argmax(k0_img, 1)
    lims2 = [np.min(indxs)-40, np.max(indxs) + 40]

    condensate_img = np.mean(photolum[-1][:, -1, :, lims[0]:lims[1]], 0).transpose()
    dispersion_img = np.mean((dispersion_img[..., lims[0]:lims[1]]), 0).transpose()
    dispersion_img -= np.percentile(dispersion_img, 1)
    condensate_img -= np.percentile(condensate_img, 1)
    dispersion_img /= np.percentile(dispersion_img, 99.9)
    condensate_img /= np.percentile(condensate_img, 99.9)

    fig, axs = plt.subplots(1, 2, figsize=(8, 4))
    img = np.rollaxis(np.array([dispersion_img, condensate_img, np.zeros(condensate_img.shape)]), 0, 3)
    axs[0].imshow(img, aspect='auto',
                  extent=[np.min(k_axis), np.max(k_axis), energy_axis[lims[1]], energy_axis[lims[0]]])
    axs[0].set_xlabel(u'Wavevector / \u00B5m$^{-1}$')
    axs[0].set_ylabel('Energy / eV')
    axs[0].text(0, energy_axis[lims[0] + 18], r'(%.4g $\pm$ %.1g) m$_e$' % (np.mean(masses), np.std(masses)),
                ha='center', color='w')
    axs[0].text(0, energy_axis[lims[0] + 30], r'$\Gamma$=%.4gps  $|X|^2$=%g' % (np.mean(lifetimes), np.mean(exciton_fractions)),
                ha='center', color='w')
    axs[0].text(0, energy_axis[lims[0] + 42], 'Low power', ha='center', color='r')
    axs[0].text(0, energy_axis[lims[0] + 54], 'High power', ha='center', color='g')
    k0_idx = np.argmin(np.abs(k_axis))
    axs[0].plot(k_axis[k0_idx-70:k0_idx+70], np.poly1d(quad_fit)(k_axis[k0_idx-70:k0_idx+70]), 'w')
    axs[1].imshow(k0_img[:, lims2[0]:lims2[1]].transpose(), aspect='auto', extent=[np.min(xaxis), np.max(xaxis),
                                                                                   yaxis[lims2[1]],
                                                                                   yaxis[lims2[0]]])
    axs[1].set_xlabel('CW power / W')
    axs[1].set_ylabel('Blueshift / meV')
    fig.tight_layout()
    return fig, axs


<<<<<<< HEAD
def get_dispersion_data(yaml_path, series_names, bkg=0, average=False):
    try:
        if len(bkg) == len(series_names):
            pass
        elif len(bkg.shape) == 3:
            pass
        elif len(bkg.shape) == 2:
            bkg = [bkg] * len(series_names)
    except:
        bkg = [bkg] * len(series_names)
    photolum = []
    powers = []
    for idx, series_name in enumerate(series_names):
=======
def get_dispersion_data(yaml_paths, series_names, bkg=0, average=False):
    photolum = []
    powers = []
    if type(yaml_paths) == str:
        yaml_paths = [yaml_paths] * len(series_names)
    elif series_names is None:
        series_names = [None] * len(yaml_paths)
    for series_name, yaml_path in zip(series_names, yaml_paths):
>>>>>>> 90f11da6
        scan = AnalysisScan(yaml_path)
        if series_name is not None:
            scan.series_name = series_name
        scan.extract_hierarchy()
        scan.run()
        scan_data = np.array([scan.analysed_data['raw_img%d' % (x+1)] for x in range(len(scan.analysed_data.keys()))], np.float)
        scan_data -= bkg[idx]
        if average:
            scan_data = np.mean(scan_data, 0)
        photolum += [scan_data]
        powers += [list(scan.variables['power_wheel_power'])]
    return photolum, powers


def get_calibrated_mass(photolum, wavelength=780, grating='1200', known_sample_parameters=None):
    dispersion_img = np.copy(photolum[0][:, 0])

    wvls = spectrometer_calibration(wavelength=wavelength, grating=grating)
    energy_axis = 1240 / wvls

    mag = magnification([0.01, 0.25, 0.1, 0.1, 0.2])[0]
    k0 = int(np.mean(list(map(find_k0, dispersion_img))))
    k_axis = np.linspace(-200, 200, 400)  # pixel units
    k_axis -= -200 + k0
    k_axis *= 20 * 1e-6 / mag  # Converting to SI and dividing by magnification
    k_axis *= 1e-6  # converting to inverse micron

    energies = []
    lifetimes = []
    masses = []
    exciton_fractions = []
    for img in dispersion_img:
        results, args, kwargs = dispersion(img, k_axis, energy_axis, False, known_sample_parameters)
        energies += [results[0]]
        lifetimes += [results[1]]
        masses += [results[2]]
        if len(results) > 3:
            exciton_fractions += [results[3]]
    energies = np.array(energies)
    lifetimes = np.array(lifetimes)
    masses = np.array(masses)
    exciton_fractions = np.array(exciton_fractions)
    # print("Energy = %.4f (%.4f)" % (np.mean(energies), np.std(energies)))
    # print("Lifetime = %.4f (%.4f)" % (np.mean(lifetimes), np.std(lifetimes)))
    # print("Mass = %g (%g)" % (np.mean(masses), np.std(masses)))
    # print("X = %.4f (%.4f)" % (np.mean(exciton_fractions), np.std(exciton_fractions)))
    return energies, lifetimes, masses, exciton_fractions, dispersion_img, energy_axis, k_axis


def get_k0_image(photolum, powers):
    dispersion_img = np.copy(photolum[0][0])

    k0 = int(find_k0(dispersion_img))

    dummy = np.mean(np.copy(photolum[0][:, k0 - 5:k0 + 5]), 1)
    xaxis = np.copy(powers[0])
    for indx in range(len(powers) - 1):
        overlap_index = np.sum(powers[indx + 1] <= np.max(powers[indx]))
        dummy2 = np.mean(np.copy(photolum[indx + 1][overlap_index:, k0 - 5:k0 + 5]), 1)
        dummy = np.concatenate((dummy, dummy2), 0)
        xaxis = np.concatenate((xaxis, powers[indx + 1][overlap_index:]))

    normalised = []
    for dm in np.copy(dummy):
        dm -= np.percentile(dm, 0.1)
        dm /= np.percentile(dm, 99.9)
        normalised += [dm]
    normalised = np.array(normalised)
    return normalised, xaxis


def realspace_power_series(yaml_path, bkg=0):
    """For ExperimentScans that take a power series of real-spaces images

    Plots 4 example images, and the emission as a function of power

    :param yaml_path: str. Location of the yaml used to run the ExperimentScan
    :param bkg:
    :return:
    """
    scan = AnalysisScan(yaml_path)
    scan.run()
    dummy = np.asarray([scan.analysed_data['raw_img%d' % (x+1)] for x in range(len(scan.analysed_data))], np.float)
    realspace = dummy - bkg
    emission = np.percentile(realspace, 99.9, (-2, -1))
    powers = np.array(scan.variables['power_wheel_power']) * 1000

    yval = np.mean(emission, 0)
    yerr = np.std(emission, 0)

    shp = realspace.shape
    figratio = shp[-2] / float(shp[-1])
    fig = plt.figure(figsize=(8/figratio, 4))
    gs = gridspec.GridSpec(1, 2)
    gs_sub = gridspec.GridSpecFromSubplotSpec(2, 2, gs[0], hspace=0.01, wspace=0.01)

    ax1 = plt.subplot(gs[1])
    ax1.errorbar(powers, yval, yerr, fmt='o-', markersize=2, elinewidth=0.75, capsize=0.75, lw=0.5)
    ax1.set_yscale('log')
    ax1.set_xlabel('CW power / mW')
    ax1.set_ylabel('Emission / a.u.')

    axs = []
    for idx, index in enumerate(map(int, np.linspace(0, len(powers)-1, 4))):
        ax = plt.subplot(gs_sub[idx])
        ax.imshow(np.mean(realspace[:, index], 0))
        ax.set_xticklabels([])
        ax.set_yticklabels([])
        axs += [ax]
    fig.tight_layout()

    return fig, axs + [ax1]<|MERGE_RESOLUTION|>--- conflicted
+++ resolved
@@ -70,8 +70,7 @@
     return fig, axs
 
 
-<<<<<<< HEAD
-def get_dispersion_data(yaml_path, series_names, bkg=0, average=False):
+def get_dispersion_data(yaml_paths, series_names, bkg=0, average=False):
     try:
         if len(bkg) == len(series_names):
             pass
@@ -81,25 +80,22 @@
             bkg = [bkg] * len(series_names)
     except:
         bkg = [bkg] * len(series_names)
-    photolum = []
-    powers = []
-    for idx, series_name in enumerate(series_names):
-=======
-def get_dispersion_data(yaml_paths, series_names, bkg=0, average=False):
-    photolum = []
-    powers = []
+
     if type(yaml_paths) == str:
         yaml_paths = [yaml_paths] * len(series_names)
     elif series_names is None:
         series_names = [None] * len(yaml_paths)
-    for series_name, yaml_path in zip(series_names, yaml_paths):
->>>>>>> 90f11da6
+
+    photolum = []
+    powers = []
+    for idx, series_name, yaml_path in zip(range(len(series_names)), series_names, yaml_paths):
         scan = AnalysisScan(yaml_path)
         if series_name is not None:
             scan.series_name = series_name
         scan.extract_hierarchy()
         scan.run()
-        scan_data = np.array([scan.analysed_data['raw_img%d' % (x+1)] for x in range(len(scan.analysed_data.keys()))], np.float)
+        scan_data = np.array([scan.analysed_data['raw_img%d' % (x+1)] for x in range(len(scan.analysed_data.keys()))],
+                             np.float)
         scan_data -= bkg[idx]
         if average:
             scan_data = np.mean(scan_data, 0)
