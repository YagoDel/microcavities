# -*- coding: utf-8 -*-

from microcavities.analysis import *
from scipy.signal import convolve, fftconvolve
from skimage.restoration import unwrap_phase
from skimage.feature import peak_local_max
from nplab.instrument.electronics.SLM import zernike_polynomial


LOGGER = create_logger('microcavities.analysis.phase_maps')


def zernike_decomposition(image, order=10, beam_size=1, unit_circle=True):
    """Decompose phase map onto a set of Zernike polynomials

    :param image: NxM array. Phase map to be decomposed
    :param order: int. Maximum order of Zernike polynomial
    :param beam_size: float. Size of the beam to be passed to zernike_polynomial
    :param unit_circle: bool. Whether to limit the overlap integral to the unit circle
    :return: (order * (order + 1) / 2, 3) array. First two columns are the Zernike indices, last column is the overlap coefficient
    """

    coefficients = []
    for idx in range(order):
        for idx2 in np.arange(-idx, idx+1, 2):
            zer = zernike_polynomial(image.shape, idx, idx2, beam_size=beam_size, unit_circle=unit_circle)
            coefficients += [(idx, idx2, np.sum(image*zer))]

    return np.array(coefficients)


def zernike_reconstruction(array_size, coefficients, order=None, excluded_indices=None, beam_size=1, unit_circle=True):
    """Reconstruct phase map

    :param array_size: int or 2-tuple (N, M)
    :param coefficients: (N, 3) array.First two columns are the Zernike indices, last column is the overlap coefficient
    :param order: int or 2-tuple. (min, max) orders to be used
    :param excluded_indices: list of 2-tuples. Indices of Zernike polynomials to be excluded from reconstructed
    :param beam_size: float. Size of the beam to be passed to zernike_polynomial
    :param unit_circle: bool. Whether to limit the reconstruction to the unit circle
    :return: NxM array
    """
    if order is None:
        order = (0, np.max(coefficients[:, 0]))
    elif type(order) == int:
        order = (0, order)
    if excluded_indices is None:
        excluded_indices = []

    reconstructed = np.zeros(array_size)
    for idx, idx2, coef in coefficients:
        if (idx, idx2) not in excluded_indices:
            if order[1] >= idx >= order[0]:
                zer = zernike_polynomial(array_size, int(idx), int(idx2), beam_size=beam_size, unit_circle=unit_circle)
                reconstructed += zer * coef

    return reconstructed


def find_vortex(phase_map):
    """Finds vortex positions (to pixel accuracy)

    Doing line integrals around 2x2 plaquettes to find the vorticity

    :param phase_map:
    :return:
    """
    # It is necessary to ensure the phase differences are in the [-pi, pi) range
    difpx = (np.roll(phase_map, -1, 0) - phase_map + np.pi) % (2 * np.pi) - np.pi
    difmx = (np.roll(phase_map, 1, 0) - phase_map + np.pi) % (2 * np.pi) - np.pi
    difpy = (np.roll(phase_map, -1, 1) - phase_map + np.pi) % (2 * np.pi) - np.pi
    difmy = (np.roll(phase_map, 1, 1) - phase_map + np.pi) % (2 * np.pi) - np.pi

    # Adding over plaquettes
    grad = convolve(difmy, [[1, 0], [0, 0]]) + convolve(difpy, [[0, 0], [0, 1]]) + \
           convolve(difmx, [[0, 1], [0, 0]]) + convolve(difpx, [[0, 0], [1, 0]])

    vortex_pos = np.argwhere(np.round(grad / (2*np.pi)) > 0)
    antivortex_pos = np.argwhere(np.round(grad / (2*np.pi)) < 0)
    return vortex_pos, antivortex_pos


def remove_vortex(phase_map, approximate_vortex_position=None):
    """Removes a vortex/antivortex from a phase map

    Finds the vortex/antivortex nearest to the approximate position given
    Substracts a vortex/antivortex centered at that measured position
    Unwraps the phase

    :param phase_map: NxM array
    :param approximate_vortex_position: if None, it assumes vortex is at the center
    :return:
    """
    _x = np.arange(phase_map.shape[1])
    _y = np.arange(phase_map.shape[0])
    _X, _Y = np.meshgrid(_x, _y)

    if approximate_vortex_position is None:
        # By default, removes central vortex
        approximate_vortex_position = np.array(phase_map.shape)/2
    vortex_positions, anti_vortex_positions = find_vortex(phase_map)
    vx_distance_to_center = np.sum(np.abs(vortex_positions - approximate_vortex_position)**2, -1)
    avx_distance_to_center = np.sum(np.abs(anti_vortex_positions - approximate_vortex_position)**2, -1)
    if vx_distance_to_center.min() > avx_distance_to_center.min():
        vortex = anti_vortex_positions[np.argmin(avx_distance_to_center)]
        _theta = -np.arctan2(_Y - _y[vortex[0] - 1], _X - _x[vortex[1] - 1])
    elif vx_distance_to_center.min() < avx_distance_to_center.min():
        vortex = vortex_positions[np.argmin(vx_distance_to_center)]
        _theta = np.arctan2(_Y - _y[vortex[0] - 1], _X - _x[vortex[1] - 1])
    else:
        raise ValueError('There is a vortex and an antivortex equidistant from the approximate position')

    return unwrap_phase(phase_map - _theta), _theta


def low_pass(image, cutoff=0.02, filter_order=4):
    """Low pass radial Butterworth filter

    https://en.wikipedia.org/wiki/Butterworth_filter

    :param image:
    :param cutoff:
    :param filter_order:
    :return:
    """
    _x = np.linspace(-1, 1, image.shape[0])
    _y = np.linspace(-1, 1, image.shape[1])
    _x, _y = np.meshgrid(_y, _x)
    _r = np.sqrt(_x ** 2 + _y ** 2)
    filter_kernel = 1 / np.sqrt(1 + (_r / cutoff) ** (2 * filter_order))

    frequency_space = np.fft.fftshift(np.fft.fft2(image))
    filtered = filter_kernel * frequency_space
    real_space = np.fft.ifft2(filtered)
    passed = np.abs(real_space) * np.sign(image)

    return passed


def remove_fringes(image, center_offset, sigma):
    """

    TODO: rather than completely remove the frequency peak, erode it onto the background
    :param image:
    :param center_offset:
    :param sigma:
    :return:
    """
    center_offset = np.array(center_offset)
    sigma = np.array(sigma)
    _xy = [np.arange(image.shape[idx]) for idx in range(2)[::-1]]
    _x, _y = np.meshgrid(*_xy)
    image_center = np.array([x/2 for x in image.shape[::-1]])
    fltr = np.ones(image.shape)
    fltr[(((_x-image_center[0])/sigma[0])**2 + ((_y-image_center[1])/sigma[1])**2) > 1] = 0
    # for sign in [1]:
    #     center = image_center + sign * center_offset
    #     fltr -= np.exp(-((_x - center[0])**2)/(2*sigma[0]**2)-((_y - center[1])**2)/(2*sigma[1]**2))

    frequency_space = np.fft.fftshift(np.fft.fft2(image))
    rolled = np.roll(frequency_space, center_offset, (1, 0))
    imshow(np.abs(frequency_space))
    colorful_imshow([np.abs(rolled), fltr])

    filtered = fltr * frequency_space  # np.roll(fltr * frequency_space, image_center + center_offset, (0, 1))
    real_space = np.fft.ifft2(filtered)
    colorful_imshow([np.abs(frequency_space), fltr])
    return real_space #np.abs(real_space) * np.sign(image)


def analyse_fringes(image, offset=None, mask_radius=None, plot=False, peak_kwargs=None):
    """Extracts phase and visibility from an interference pattern

    :param image: 2D array
    :param offset: 2-tuple. Pixels to shift the Fourier plane. Corresponds to spatial frequency of fringes in image
    :param mask_radius: float
    :param plot: bool
    :param peak_kwargs: dict
    :return:
    """
    center = np.asarray(image.shape, int) // 2

    # Fourier plane
    fourier = np.fft.fft2(image)
    shifted_fourier = np.fft.fftshift(fourier)

    # Centering the frequency peak
    if offset is None:
        if peak_kwargs is None: peak_kwargs = dict()
        default_peak_kwargs = dict(min_distance=5, threshold_abs=0.01)
        peak_kwargs = {**default_peak_kwargs, **peak_kwargs}
        peaks = peak_local_max(normalize(np.abs(shifted_fourier)), **peak_kwargs)
        peak_intensities = [np.abs(shifted_fourier)[peak[0], peak[1]] for peak in peaks]
        # Sorting peaks in decreasing order of intensity
        idxs = np.argsort(peak_intensities)[::-1]
        sorted_peaks = peaks[idxs]
<<<<<<< HEAD
        offset = sorted_peaks[1] - sorted_peaks[0]
        LOGGER.info('analyse_fringes offset = %s' % offset)
    rolled = np.roll(fourier, offset, (0, 1))
=======

        # If the first peak is near the center, the second and third peaks are likely a frequency peaks. Otherwise, the
        # first and second peak are likely the frequency peaks. This will fail if data is very noisy.
        if np.sum(np.abs(sorted_peaks[0] - np.array(shifted_fourier.shape)/2)) < 2:
            frequency_peaks = sorted_peaks[1:3]
        else:
            frequency_peaks = sorted_peaks[:2]

        # Sorting frequency peaks in decreasing order of x (y) if the fringes are horizontal (vertical)
        _idx = np.argmax(np.abs(frequency_peaks[0]))  # index of dimension with larger offset
        idxs = np.argsort(frequency_peaks[:, _idx])  # sorting along that dimension
        frequency_peaks = frequency_peaks[idxs]

        # The offset required to center the frequency peak
        offset = (frequency_peaks[1] - frequency_peaks[0]) // 2
    rolled = np.roll(shifted_fourier, offset, (0, 1))
>>>>>>> 9b2a21ae

    # Defining a centered circular hard mask
    axes = [np.arange(x) for x in image.shape]
    grid = np.array(np.meshgrid(*axes, indexing='ij'))
    _grid = np.array([g - o for g, o in zip(grid, center)])
    r = np.sqrt(np.sum(_grid**2, 0))
    if mask_radius is None:
        mask_radius = np.sqrt(np.sum(offset**2))/2
    mask = np.asarray(r**2 < mask_radius**2, int)

    # Separating the interference term from the envelope term
    mask1 = np.fft.fftshift(mask) * fourier  # selecting the mask area around the 0th frequency
    mask2 = np.fft.fftshift(mask * rolled)  # selecting the mask area around the offset frequency
    zeroth_modulation = np.fft.ifft2(mask1)
    offset_modulation = np.fft.ifft2(mask2)

    # Visibility, phase and cw
    # factor of 2 from mask taking out half the frequency plane. 1e-6 ensures we don't divide by zero
    visibility = 2 * np.abs(offset_modulation) / (np.abs(zeroth_modulation) + 1e-6)
    angle = np.angle(offset_modulation)
    cw = np.abs(zeroth_modulation)

    if plot:
        # Plot results
        fig, axs = plt.subplots(2, 3)
        imshow(image, axs[0, 0], diverging=False, cbar=False, cmap='Greys')
        imshow_transparency(visibility, axs[0, 1], cw, cmap="Greys")
        imshow_transparency(angle, axs[0, 2], cw, cmap='coolwarm')
        colorful_imshow([np.log(np.abs(fourier) + 1e2), mask], axs[1, 0], from_black=False)
        axs[1, 0].text(0.5, 1, offset, ha='center', va='top')

        idx = image.shape[0]//2
        axs[1, 1].plot(image[idx])
        axs[1, 1].plot(cw[idx])
        ip = cw + np.abs(offset_modulation)
        im = cw - np.abs(offset_modulation)
        vs = (ip - im) / (ip + im)
        axs[1, 1].plot(ip[idx])
        axs[1, 1].plot(im[idx])
        axs[1, 2].plot(vs[idx])
        axs[1, 2].set_ylim(0, 1)
        return visibility, angle, cw, fig, axs
    return visibility, angle, cw


def test_analyse_fringes(interference_type='flat', options=None):
    """

    :param interference_type: str. One of 'flat' 'retroreflected'
    :param options: list. Can contain 'noise', 'incoherent'
    :return:
    """
    if options is None: options = []
    from microcavities.utils.functools import lg_mode

    axes = [np.linspace(-5, 5, 1001), np.linspace(-5, 5, 501)]
    grid = np.array(np.meshgrid(*axes))
    r = np.sqrt(np.sum(grid ** 2, 0))
    angle_offset = 40

    field1 = lg_mode(0, 1, axes, (0.5, 0))
    field1 /= np.max(np.abs(field1))
    incoherent = 0
    if 'noise' in options:
        field1 += 0.1 * np.random.random(r.shape) * np.exp(1j * 0.1 * 2 * np.pi * np.random.random(r.shape))
    if 'incoherent' in options:
        incoherent = 0.1 * np.abs(field1) ** 2

    if interference_type == 'flat':
        field2 = np.exp(1j * angle_offset * grid[0])
    elif interference_type == 'retroreflected':
        field2 = np.fliplr(field1) * np.exp(1j * angle_offset * grid[0])
    else:
        raise ValueError

    interference = field1 + field2
    measurement = incoherent + np.abs(interference) ** 2

    v, a, c, _, _ = analyse_fringes(measurement, plot=True);<|MERGE_RESOLUTION|>--- conflicted
+++ resolved
@@ -194,11 +194,6 @@
         # Sorting peaks in decreasing order of intensity
         idxs = np.argsort(peak_intensities)[::-1]
         sorted_peaks = peaks[idxs]
-<<<<<<< HEAD
-        offset = sorted_peaks[1] - sorted_peaks[0]
-        LOGGER.info('analyse_fringes offset = %s' % offset)
-    rolled = np.roll(fourier, offset, (0, 1))
-=======
 
         # If the first peak is near the center, the second and third peaks are likely a frequency peaks. Otherwise, the
         # first and second peak are likely the frequency peaks. This will fail if data is very noisy.
@@ -214,8 +209,8 @@
 
         # The offset required to center the frequency peak
         offset = (frequency_peaks[1] - frequency_peaks[0]) // 2
+        LOGGER.info('analyse_fringes offset = %s' % offset)
     rolled = np.roll(shifted_fourier, offset, (0, 1))
->>>>>>> 9b2a21ae
 
     # Defining a centered circular hard mask
     axes = [np.arange(x) for x in image.shape]
